--- conflicted
+++ resolved
@@ -121,422 +121,7 @@
             ("HS_TIMING_DATA_ALO", "00006666"),
         ]
 
-<<<<<<< HEAD
-    def setInterlacing(self, ifactor):
-        """
-        Dummy function; feature is not implemented on Icarus2
 
-        Returns:
-            integer 1
-        """
-        if ifactor:
-            logging.warning(
-                self.logwarn + "Interlacing is not supported by the Icarus2 sensor."
-            )
-        return 1
-
-    def setHighFullWell(self, flag):
-        """
-        Dummy function; feature is not implemented on Icarus2
-        """
-        if flag:
-            logging.warning(
-                self.logwarn + "HighFullWell mode is not supported by the Icarus2 "
-                "sensor. "
-            )
-
-    def setZeroDeadTime(self, flag):
-        """
-        Dummy function; feature is not implemented on Icarus2
-        """
-        if flag:
-            logging.warning(
-                self.logwarn + "ZeroDeadTime mode is not supported by the Icarus2 "
-                "sensor. "
-            )
-
-    def setTriggerDelay(self, delayblocks):
-        """
-        Dummy function; feature is not implemented on Icarus2
-        """
-        if delayblocks:
-            logging.warning(
-                self.logwarn + "Trigger Delay is not supported by the Icarus2 "
-                "sensor. "
-            )
-
-    def setTiming(self, side, sequence, delay):
-        """
-        Sets timing registers based on 'sequence.' WARNING: if entire sequence does not
-          fit into the 40-bit register space, then the actual timings may differ from
-          those requested. If the timing sequence fits only once into register space
-          (i.e., for a single frame, open + closed > 19 ns), then actual timing will be
-          (n, 40-n) irrespective of setting of second parameter, e.g. (35,1) will
-          actually result in (35,5) timing.
-        NOTE: Icarus sensors generally cannot use 1 ns timing, so all values (besides
-          the delay) should be at least 2 ns
-
-        Args:
-            side: Hemisphere 'A' or 'B'
-            sequence: two-element tuple of timing durations in ns, e.g., '(5,2)'
-            delay: initial delay in ns
-
-        Returns:
-            tuple (error string, 10-character hexadecimal representation of timing
-              sequence)
-        """
-        if side is None:
-            side = "A"
-        if sequence is None:
-            sequence = (3, 2)
-        if delay is None:
-            delay = 0
-
-        if len(sequence) != 2:
-            err = (
-                self.logerr
-                + "Invalid sequence setting for side: "
-                + side
-                + "; timing settings are unchanged"
-            )
-            logging.error(err)
-            return err, "0000000000"
-        logging.info(
-            self.loginfo
-            + "HST side "
-            + side.upper()
-            + ": "
-            + str(sequence)
-            + "; delay = "
-            + str(delay)
-        )
-        if side.upper() == "A":
-            lowreg = "HS_TIMING_DATA_ALO"
-            highreg = "HS_TIMING_DATA_AHI"
-        elif side.upper() == "B":
-            lowreg = "HS_TIMING_DATA_BLO"
-            highreg = "HS_TIMING_DATA_BHI"
-        else:
-            err = (
-                self.logerr
-                + "Invalid sensor side: "
-                + side
-                + "; timing settings unchanged"
-            )
-            logging.error(err)
-            return err, "0000000000"
-        if (sequence[0] + sequence[1]) + delay > 40:
-            err = (
-                self.logerr + "Timing sequence is too long to be implemented; "
-                "timing settings unchanged "
-            )
-            logging.error(err)
-            return err, "0000000000"
-
-        self.ca.senstiming[side.upper()] = (sequence, delay)
-        self.ca.sensmanual = []  # clear manual settings from ca
-
-        full40 = [0] * 40
-        bitlist = []
-        flag = 1
-        sequence = sequence[:2]
-        for a in sequence:
-            add = [flag] * a
-            bitlist += add
-            if flag:
-                flag = 0
-            else:
-                flag = 1
-        # automatically truncates sequence to 39 characters
-        reversedlist = bitlist[39::-1]
-        if len(reversedlist) !=0:
-            repeats = (40 - delay) // len(reversedlist)
-        else:
-            repeats = 0
-        if repeats > self.nframes:
-            repeats = self.nframes
-        # Pattern from sequence repeated to fit inside 40 bits up to a maximum of
-        #   'nframes' times
-        repeated = reversedlist * repeats
-        full40[-(len(repeated) + delay + 1) : -(delay + 1)] = repeated
-        full40bin = "".join(str(x) for x in full40)
-        full40hex = "%x" % int(full40bin, 2)
-        highpart = full40hex[-10:-8].zfill(8)
-        lowpart = full40hex[-8:].zfill(8)
-        self.ca.setRegister(lowreg, lowpart)
-        self.ca.setRegister(highreg, highpart)
-        self.ca.setRegister("HS_TIMING_CTL", "00000001")
-        # deactivates manual shutter mode if previously engaged
-        self.ca.setRegister("MANUAL_SHUTTERS_MODE", "00000000")
-        if repeats < self.nframes:
-            actual = self.getTiming(side, actual=True)
-            expected = [delay] + 3 * list(sequence) + [sequence[0]]
-            if actual != expected:
-                logging.warning(
-                    self.logwarn + "Due to sequence length, actual timing "
-                    "sequence for side "
-                    + side
-                    + " will be "
-                    + "{"
-                    + str(actual[0])
-                    + "}"
-                    + " "
-                    + str(actual[1 : 2 * self.nframes])
-                )
-        return "", full40hex
-
-    def setArbTiming(self, side, sequence):
-        """
-        Set arbitrary high-speed timing sequence. NOTE: Icarus sensors generally cannot
-          use 1 ns timing, so all values (besides the delay) should be at least 2 ns
-        Args:
-            side: Hemisphere 'A' or 'B'
-            sequence: list of arbitrary timing intervals, beginning with initial delay.
-              The conventional timing (5,2) with delay = 3 would be represented by
-              [3,5,2,5,2,5,2,5].
-            *WARNING* arbitrary timings will not be restored after a board power cycle
-
-        Returns:
-            tuple (error string, 10-character hexadecimal representation of timing
-              sequence)
-        """
-        if side is None:
-            side = "A"
-        if sequence is None:
-            sequence = [0, 3, 2, 3, 2, 3, 2, 3]
-
-        logging.info(
-            self.loginfo + "HST side " + side.upper() + " (arbitrary): " + str(sequence)
-        )
-        if side.upper() == "A":
-            lowreg = "HS_TIMING_DATA_ALO"
-            highreg = "HS_TIMING_DATA_AHI"
-        elif side.upper() == "B":
-            lowreg = "HS_TIMING_DATA_BLO"
-            highreg = "HS_TIMING_DATA_BHI"
-        else:
-            err = (
-                self.logerr
-                + "Invalid sensor side: "
-                + side
-                + "; timing settings unchanged"
-            )
-            logging.error(err)
-            return err, "0000000000"
-        # TODO; restore arbitrary timing after power cycle?
-        full40 = [0] * 40
-        bitlist = []
-        flag = 0  # similar to setTiming, but starts with delay
-        sequence = sequence[: (2 * self.nframes)]
-        for a in sequence:
-            add = [flag] * a
-            bitlist += add
-            if flag:
-                flag = 0
-            else:
-                flag = 1
-        reversedlist = bitlist[39::-1]
-        full40[-(len(reversedlist) + 1) : -1] = reversedlist
-        full40bin = "".join(str(x) for x in full40)
-        full40hex = "%x" % int(full40bin, 2)
-        highpart = full40hex[-10:-8].zfill(8)
-        lowpart = full40hex[-8:].zfill(8)
-        self.ca.setRegister(lowreg, lowpart)
-        self.ca.setRegister(highreg, highpart)
-        self.ca.setRegister("HS_TIMING_CTL", "00000001")
-        # deactivates manual shutter mode if previously engaged
-        self.ca.setRegister("MANUAL_SHUTTERS_MODE", "00000000")
-        actual = self.getTiming(side, actual=True)
-        if actual != sequence:
-            logging.warning(
-                self.logwarn + "Due to sequence length, actual timing sequence "
-                "for side "
-                + side
-                + " will be "
-                + "{"
-                + str(actual[0])
-                + "}"
-                + " "
-                + str(actual[1 : 2 * self.nframes])
-            )
-        return actual
-
-    def getTiming(self, side, actual):
-        """
-        actual = True: returns actual high speed intervals that will be generated by the
-                    FPGA as list [delay, open0, closed0, open1, closed1, open2, closed2,
-                    open3]
-                 False: Returns high speed timing settings as set by setTiming. Assumes
-                    that timing was set via the setTiming method--it will not accurately
-                    report arbitrary timings set by direct register sets or manual
-                    shutter control
-
-
-        Args:
-            side: Hemisphere 'A' or 'B'
-            actual: False: return HST settings
-                    True: calculate and return actual HST behavior
-
-        Returns:
-            actual= False: tuple   (hemisphere label,
-                                    'open shutter' in ns,
-                                    'closed shutter' in ns,
-                                    initial delay in ns)
-                    True: list of times [delay, open0, closed0, open1, closed1, open2,
-                      closed2, open3]
-        """
-        if side is None:
-            side = "A"
-
-        logging.info(self.loginfo + "get timing, side " + side.upper())
-        if side.upper() == "A":
-            lowreg = "HS_TIMING_DATA_ALO"
-            highreg = "HS_TIMING_DATA_AHI"
-        elif side.upper() == "B":
-            lowreg = "HS_TIMING_DATA_BLO"
-            highreg = "HS_TIMING_DATA_BHI"
-        else:
-            logging.error(
-                self.logerr
-                + "Invalid sensor side: "
-                + side
-                + "; timing settings unchanged"
-            )
-            return "", 0, 0, 0
-        err, lowpart = self.ca.getRegister(lowreg)
-        err1, highpart = self.ca.getRegister(highreg)
-        if err or err1:
-            logging.error(
-                self.logerr + "Unable to retrieve timing setting (getTiming), "
-                "returning zeroes "
-            )
-            return side.upper(), 0, 0, 0
-        full40hex = highpart[-2:] + lowpart.zfill(8)
-        full40bin = "{0:0=40b}".format(int(full40hex, 16))
-        if actual:
-            full160 = 4 * full40bin
-            gblist = [[k, len(list(g))] for k, g in itertools.groupby(full160)]
-            times = [int(x[1]) for x in gblist[:-9:-1]]
-            times[0] = times[0] - 1
-            return times
-        else:
-            gblist = [[k, len(list(g))] for k, g in itertools.groupby(full40bin)]
-            delay = gblist[-1][1] - 1
-            timeon = gblist[-2][1]
-            if len(gblist) < 4:  # sequence fits only once
-                timeoff = 40 - timeon
-            else:
-                timeoff = gblist[-3][1]
-            return side.upper(), timeon, timeoff, delay
-
-    def setManualShutters(self, timing):
-        """
-        Manual shutter timing, seven intervals for each side of the imager given in
-          nanoseconds, e.g., [(100,50,100,50,100,50,100),(100,50,100,50,100,50,100)]
-
-        The timing list is flattened before processing; the suggested tuple structure is
-          just for clarity (first tuple is A, second is B) and is optional.
-
-        The actual timing is rounded down to nearest multiple of 25 ns. (Each
-          count = 25 ns. e.g., 140 ns rounds down to a count of '5' which corresponds
-          to 125 ns))
-
-        Args:
-            timing: 14-element list (substructure optional) in nanoseconds
-
-        Returns:
-            tuple (error string, response string from final message)
-        """
-        if timing is None:
-            timing = [
-                (100, 50, 100, 50, 100, 50, 100),
-                (100, 50, 100, 50, 100, 50, 100),
-            ]
-        logging.info(self.loginfo + "Manual shutter sequence: " + str(timing))
-        flattened = self.ca.flatten(timing)
-        if len(flattened) != 14 or not all(type(x) is int for x in flattened):
-            err = self.logerr + "Invalid manual shutter timing list: " + str(timing)
-            logging.error(err + "; timing settings unchanged")
-            return err, "00000000"
-
-        timecounts = [a // 25 for a in flattened]
-        self.ca.sensmanual = timing
-        self.ca.senstiming = {}  # clear HST settings from ca object
-
-        control_messages = [
-            ("W0_INTEGRATION", "{0:#0{1}x}".format(timecounts[0], 10)[2:10]),
-            ("W0_INTERFRAME", "{0:#0{1}x}".format(timecounts[1], 10)[2:10]),
-            ("W1_INTEGRATION", "{0:#0{1}x}".format(timecounts[2], 10)[2:10]),
-            ("W1_INTERFRAME", "{0:#0{1}x}".format(timecounts[3], 10)[2:10]),
-            ("W2_INTEGRATION", "{0:#0{1}x}".format(timecounts[4], 10)[2:10]),
-            ("W2_INTERFRAME", "{0:#0{1}x}".format(timecounts[5], 10)[2:10]),
-            ("W3_INTEGRATION", "{0:#0{1}x}".format(timecounts[6], 10)[2:10]),
-            ("W0_INTEGRATION_B", "{0:#0{1}x}".format(timecounts[7], 10)[2:10]),
-            ("W0_INTERFRAME_B", "{0:#0{1}x}".format(timecounts[8], 10)[2:10]),
-            ("W1_INTEGRATION_B", "{0:#0{1}x}".format(timecounts[9], 10)[2:10]),
-            ("W1_INTERFRAME_B", "{0:#0{1}x}".format(timecounts[10], 10)[2:10]),
-            ("W2_INTEGRATION_B", "{0:#0{1}x}".format(timecounts[11], 10)[2:10]),
-            ("W2_INTERFRAME_B", "{0:#0{1}x}".format(timecounts[12], 10)[2:10]),
-            ("W3_INTEGRATION_B", "{0:#0{1}x}".format(timecounts[13], 10)[2:10]),
-            ("HS_TIMING_CTL", "00000000"),
-            ("MANUAL_SHUTTERS_MODE", "00000001"),
-        ]
-        return self.ca.submitMessages(control_messages, " setManualShutters: ")
-
-    def getManualTiming(self):
-        """
-        Read off manual shutter settings
-        Returns:
-            list of 2 lists of timing from A and B sides, respectively
-        """
-        aside = []
-        bside = []
-        for reg in [
-            "W0_INTEGRATION",
-            "W0_INTERFRAME",
-            "W1_INTEGRATION",
-            "W1_INTERFRAME",
-            "W2_INTEGRATION",
-            "W2_INTERFRAME",
-            "W3_INTEGRATION",
-        ]:
-            _, reghex = self.ca.getRegister(reg)
-            aside.append(25 * int(reghex, 16))
-        for reg in [
-            "W0_INTEGRATION_B",
-            "W0_INTERFRAME_B",
-            "W1_INTEGRATION_B",
-            "W1_INTERFRAME_B",
-            "W2_INTEGRATION_B",
-            "W2_INTERFRAME_B",
-            "W3_INTEGRATION_B",
-        ]:
-            _, reghex = self.ca.getRegister(reg)
-            bside.append(25 * int(reghex, 16))
-        return [aside, bside]
-
-    def parseReadoff(self, frames):
-        """
-        Dummy function; unnecessary for Icarus2 sensor
-        """
-        return frames
-
-    def reportStatusSensor(self, statusbits):
-        """
-        Print status messages from sensor-specific bits of status register
-
-        Args:
-            statusbits: result of checkStatus()
-        """
-        if int(statusbits[3]):
-            logging.info(self.loginfo + "W3_Top_L_Edge1 detected")
-        if int(statusbits[4]):
-            logging.info(self.loginfo + "W3_Top_R_Edge1 detected")
-        if int(statusbits[12]):
-            logging.info(self.loginfo + "HST_All_W_En detected")
-
-=======
->>>>>>> e535b0c6
 
 """
 Copyright (c) 2025, Lawrence Livermore National Security, LLC.  All rights reserved.  
